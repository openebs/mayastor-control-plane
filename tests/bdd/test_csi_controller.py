--- conflicted
+++ resolved
@@ -62,20 +62,12 @@
         CreatePoolBody(["malloc:///disk?size_mb=128"], labels=pool_labels),
     )
     yield
-<<<<<<< HEAD
-
-=======
->>>>>>> 41249c30
     try:
         pool_api.del_pool(POOL1_UUID)
         pool_api.del_pool(POOL2_UUID)
     except:
         pass
-<<<<<<< HEAD
-    common.deployer_stop()
-=======
     Deployer().stop()
->>>>>>> 41249c30
 
 
 def csi_rpc_handle():
@@ -240,11 +232,7 @@
     do_publish_volume(VOLUME4_UUID, NODE1)
 
     # Make sure volume is published.
-<<<<<<< HEAD
-    volume = common.get_volumes_api().get_volume(VOLUME4_UUID)
-=======
     volume = ApiClient.volumes_api().get_volume(VOLUME4_UUID)
->>>>>>> 41249c30
     assert (
         str(volume.spec.target.protocol) == "nvmf"
     ), "Protocol mismatches for published volume"
@@ -266,11 +254,7 @@
     node1.stop()
     state_synced = False
     for i in range(12):
-<<<<<<< HEAD
-        vol = common.get_volumes_api().get_volume(VOLUME4_UUID)
-=======
         vol = ApiClient.volumes_api().get_volume(VOLUME4_UUID)
->>>>>>> 41249c30
         if getattr(vol.state, "target", None) is None:
             state_synced = True
             break
@@ -280,26 +264,6 @@
     node1.start()
 
 
-<<<<<<< HEAD
-@when(
-    "a node that hosts the nexus becomes offline", target_fixture="offline_nexus_node"
-)
-def offline_nexus_node(populate_published_2_replica_volume, start_stop_ms1):
-    pass
-
-
-@then("a ControllerUnpublishVolume request should succeed as if nexus node was online")
-def check_unpublish_volume_for_offline_nexus_node(offline_nexus_node):
-    do_unpublish_volume(VOLUME4_UUID, NODE1)
-
-
-@then("volume should be successfully republished on the other node")
-def check_republish_volume_for_offline_nexus_node(offline_nexus_node):
-    do_publish_volume(VOLUME4_UUID, NODE2)
-
-
-=======
->>>>>>> 41249c30
 @when(
     "a node that hosts the nexus becomes offline", target_fixture="offline_nexus_node"
 )
